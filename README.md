--- conflicted
+++ resolved
@@ -25,23 +25,7 @@
 
 **This is the currently maintained Python version. For the no longer maintained JavaScript version, see [`deprecated_javascript_version/README.md`](deprecated_javascript_version/README.md).**
 
-<<<<<<< HEAD
 ## System Requirements
-=======
-## 📊 兼容性矩阵
-
-| 组件 | 版本要求 | 推荐版本 | 说明 |
-|------|---------|---------|------|
-| **Python** | ≥3.9, <4.0 | 3.10+ 或 3.11+ | Docker 环境使用 3.10 |
-| **操作系统** | Windows / macOS / Linux | - | 完全跨平台支持，Docker 支持 x86_64 和 ARM64 |
-| **内存** | ≥2GB | ≥4GB | 浏览器自动化需要 |
-| **网络** | 稳定互联网连接 | - | 可配置代理访问 Google AI Studio |
-| **依赖管理** | Poetry | 最新版本 | 现代化 Python 依赖管理工具 |
-| **类型检查** | Pyright (可选) | 最新版本 | 用于开发时类型检查和 IDE 支持 |
-
-
-## 系统要求
->>>>>>> b3a537bb
 
 - **Python**: >=3.9, <4.0 (3.10+ recommended for best performance, Docker environment uses 3.10)
 - **Dependency Management**: [Poetry](https://python-poetry.org/) (Modern Python dependency management tool, replacing traditional requirements.txt)
@@ -65,7 +49,45 @@
 - **Unified Configuration Management**: Based on `.env` file unified configuration, supports environment variable overrides, Docker compatible
 - **Modern Development Tools**: Poetry dependency management + Pyright type checking for excellent development experience
 
-## System Architecture
+**这是当前维护的 Python 版本。不再维护的 Javascript 版本请参见 [`deprecated_javascript_version/README.md`](deprecated_javascript_version/README.md)。**
+
+## 📊 兼容性矩阵
+
+| 组件 | 版本要求 | 推荐版本 | 说明 |
+|------|---------|---------|------|
+| **Python** | ≥3.9, <4.0 | 3.10+ 或 3.11+ | Docker 环境使用 3.10 |
+| **操作系统** | Windows / macOS / Linux | - | 完全跨平台支持，Docker 支持 x86_64 和 ARM64 |
+| **内存** | ≥2GB | ≥4GB | 浏览器自动化需要 |
+| **网络** | 稳定互联网连接 | - | 可配置代理访问 Google AI Studio |
+| **依赖管理** | Poetry | 最新版本 | 现代化 Python 依赖管理工具 |
+| **类型检查** | Pyright (可选) | 最新版本 | 用于开发时类型检查和 IDE 支持 |
+
+
+## 系统要求
+
+- **Python**: >=3.9, <4.0 (推荐 3.10+ 以获得最佳性能，Docker 环境使用 3.10)
+- **依赖管理**: [Poetry](https://python-poetry.org/) (现代化 Python 依赖管理工具，替代传统 requirements.txt)
+- **类型检查**: [Pyright](https://github.com/microsoft/pyright) (可选，用于开发时类型检查和 IDE 支持)
+- **操作系统**: Windows, macOS, Linux (完全跨平台支持，Docker 部署支持 x86_64 和 ARM64)
+- **内存**: 建议 2GB+ 可用内存 (浏览器自动化需要)
+- **网络**: 稳定的互联网连接访问 Google AI Studio (支持代理配置)
+
+## 主要特性
+
+- **OpenAI 兼容 API**: 支持 `/v1/chat/completions` 端点，完全兼容 OpenAI 客户端和第三方工具
+- **三层流式响应机制**: 集成流式代理 → 外部 Helper 服务 → Playwright 页面交互的多重保障
+- **智能模型切换**: 通过 API 请求中的 `model` 字段动态切换 AI Studio 中的模型
+- **完整参数控制**: 支持 `temperature`、`max_output_tokens`、`top_p`、`stop`、`reasoning_effort` 等所有主要参数
+- **反指纹检测**: 使用 Camoufox 浏览器降低被检测为自动化脚本的风险
+- **脚本注入功能 v3.0**: 使用 Playwright 原生网络拦截，支持油猴脚本动态挂载，100%可靠 🆕
+- **现代化 Web UI**: 内置测试界面，支持实时聊天、状态监控、分级 API 密钥管理
+- **图形界面启动器**: 提供功能丰富的 GUI 启动器，简化配置和进程管理
+- **灵活认证系统**: 支持可选的 API 密钥认证，完全兼容 OpenAI 标准的 Bearer token 格式
+- **模块化架构**: 清晰的模块分离设计，api_utils/、browser_utils/、config/ 等独立模块
+- **统一配置管理**: 基于 `.env` 文件的统一配置方式，支持环境变量覆盖，Docker 兼容
+- **现代化开发工具**: Poetry 依赖管理 + Pyright 类型检查，提供优秀的开发体验
+
+## 系统架构
 
 ```mermaid
 graph TD
@@ -139,47 +161,6 @@
     FastAPI_App -- "UI Response" --> WebUI
 ```
 
-<<<<<<< HEAD
-## Configuration Management ⭐
-
-**New Feature**: The project now supports configuration management through `.env` files, avoiding hardcoded parameters!
-
-### Quick Configuration
-
-```bash
-# 1. Copy configuration template
-cp .env.example .env
-
-# 2. Edit configuration file
-nano .env  # Or use other editor
-
-# 3. Start service (automatically reads configuration)
-python gui_launcher.py
-# Or direct CLI launch
-python launch_camoufox.py --headless
-```
-
-### Main Advantages
-
-- ✅ **Worry-free Version Updates**: Complete updates with just a `git pull`, no reconfiguration needed
-- ✅ **Centralized Configuration**: All configuration items unified in `.env` file
-- ✅ **Simplified Launch Commands**: No complex command-line parameters, one-click startup
-- ✅ **Security**: `.env` file is ignored by `.gitignore`, won't leak configuration
-- ✅ **Flexibility**: Supports configuration management for different environments
-- ✅ **Docker Compatible**: Docker and local environments use the same configuration method
-
-For detailed configuration instructions, see [Environment Variable Configuration Guide](docs/environment-configuration.md).
-
-## Usage Tutorial
-
-Recommended to use [`gui_launcher.py`](gui_launcher.py) (GUI) or directly use [`launch_camoufox.py`](launch_camoufox.py) (CLI) for daily operations. Only use debug mode for initial setup or when authentication expires.
-
-### Quick Start
-
-This project uses a modern Python development toolchain with [Poetry](https://python-poetry.org/) for dependency management and [Pyright](https://github.com/microsoft/pyright) for type checking.
-
-#### 🚀 One-Click Installation Script (Recommended)
-=======
 ## 🚀 快速开始
 
 推荐新用户按照 **[快速开始指南](docs/quick-start-guide.md)** 进行部署，预计 15-30 分钟即可完成。
@@ -229,7 +210,6 @@
 ---
 
 ## 📦 安装与依赖管理
->>>>>>> b3a537bb
 
 ### 前置要求
 
@@ -241,22 +221,9 @@
 
 **macOS/Linux**:
 ```bash
-<<<<<<< HEAD
-# macOS/Linux users
-=======
->>>>>>> b3a537bb
 curl -sSL https://raw.githubusercontent.com/CJackHwang/AIstudioProxyAPI/main/scripts/install.sh | bash
 ```
 
-<<<<<<< HEAD
-# Windows users (PowerShell)
-iwr -useb https://raw.githubusercontent.com/CJackHwang/AIstudioProxyAPI/main/scripts/install.ps1 | iex
-```
-
-#### 📋 Manual Installation Steps
-
-1. **Install Poetry** (if not already installed):
-=======
 **Windows (PowerShell)**:
 ```powershell
 iwr -useb https://raw.githubusercontent.com/CJackHwang/AIstudioProxyAPI/main/scripts/install.ps1 | iex
@@ -265,7 +232,6 @@
 ### 手动安装步骤
 
 #### 1. 安装 Poetry
->>>>>>> b3a537bb
 
 ```bash
 # macOS/Linux
@@ -275,22 +241,6 @@
 (Invoke-WebRequest -Uri https://install.python-poetry.org -UseBasicParsing).Content | py -
 ```
 
-<<<<<<< HEAD
-    # Or use package managers
-    # macOS: brew install poetry
-    # Ubuntu/Debian: apt install python3-poetry
-    ```
-
-2. **Clone Project**:
-
-    ```bash
-    git clone https://github.com/JackHwang/AIstudioProxyAPI.git
-    cd AIstudioProxyAPI
-    ```
-
-3. **Install Dependencies**:
-    Poetry automatically creates virtual environment and installs all dependencies:
-=======
 #### 2. 克隆项目
 
 ```bash
@@ -303,139 +253,9 @@
 ```bash
 poetry install
 ```
->>>>>>> b3a537bb
 
 #### 4. 安装浏览器和 Camoufox
 
-<<<<<<< HEAD
-4. **Activate Virtual Environment**:
-
-    ```bash
-    # Method 1: Activate shell (recommended for daily development)
-    poetry env activate
-
-    # Method 2: Run commands directly (recommended for automation scripts)
-    poetry run python gui_launcher.py
-    ```
-
-#### 🔧 Follow-up Configuration Steps
-
-5. **Environment Configuration**: See [Environment Variable Configuration Guide](docs/environment-configuration.md) - **Recommended to configure first**
-6. **First Authentication**: See [Authentication Setup Guide](docs/authentication-setup.md)
-7. **Daily Operation**: See [Daily Usage Guide](docs/daily-usage.md)
-8. **API Usage**: See [API Usage Guide](docs/api-usage.md)
-9. **Web Interface**: See [Web UI Usage Guide](docs/webui-guide.md)
-
-#### 🛠️ Developer Options
-
-If you are a developer, you can also:
-
-```bash
-# Install development dependencies (includes type checking, testing tools, etc.)
-poetry install --with dev
-
-# Enable type checking (need to install pyright)
-npm install -g pyright
-pyright
-
-# View project dependency tree
-poetry show --tree
-
-# Update dependencies
-poetry update
-```
-
-### 📚 Detailed Documentation
-
-#### 🚀 Quick Start
-
-- [Installation Guide](docs/installation-guide.md) - Detailed installation steps and environment configuration
-- [Environment Variable Configuration Guide](docs/environment-configuration.md) - **.env file configuration management** ⭐
-- [Authentication Setup Guide](docs/authentication-setup.md) - First run and authentication file setup
-- [Daily Usage Guide](docs/daily-usage.md) - Daily use and configuration options
-
-#### 🔧 Feature Usage
-
-- [API Usage Guide](docs/api-usage.md) - API endpoints and client configuration
-- [Web UI Usage Guide](docs/webui-guide.md) - Web interface feature description
-- [Script Injection Guide](docs/script_injection_guide.md) - Userscript dynamic mounting feature usage guide (v3.0) 🆕
-
-#### ⚙️ Advanced Configuration
-
-- [Streaming Processing Modes Detailed](docs/streaming-modes.md) - Three-tier response acquisition mechanism detailed explanation 🆕
-- [Advanced Configuration Guide](docs/advanced-configuration.md) - Advanced features and configuration options
-- [Logging Control Guide](docs/logging-control.md) - Logging system configuration and debugging
-- [Troubleshooting Guide](docs/troubleshooting.md) - Common problem solutions
-
-#### 🛠️ Development Related
-
-- [Project Architecture Guide](docs/architecture-guide.md) - Modular architecture design and component details 🆕
-- [Developer Guide](docs/development-guide.md) - Poetry, Pyright and development workflow
-- [Dependency Version Description](docs/dependency-versions.md) - Poetry dependency management and version control details
-
-## Client Configuration Example
-
-Using Open WebUI as an example:
-
-1. Open Open WebUI
-2. Go to "Settings" -> "Connections"
-3. In the "Models" section, click "Add Model"
-4. **Model Name**: Enter your desired name, e.g., `aistudio-gemini-py`
-5. **API Base URL**: Enter `http://127.0.0.1:2048/v1`
-6. **API Key**: Leave blank or enter any character
-7. Save settings and start chatting
-
----
-
-## External Control Endpoints (New chat / Click Run / Click Stop / Scroll)
-
-These auxiliary endpoints allow triggering UI operations on the AI Studio page from external sources (create new session, click Run, click Stop). Only available when the browser and page have been successfully initialized.
-
-- Authentication: API Key middleware only protects endpoints starting with `/v1/`. The `/api/*` endpoints in this document do not require authentication by default. If protection is needed, add authentication in reverse proxy or custom middleware.
-- Prerequisites: Service is started, `Playwright` successfully connects to browser, page is not closed; generally need to configure `CAMOUFOX_WS_ENDPOINT` (unless using `direct_debug_no_browser` mode).
-
-### 1) Create New Session (New chat)
-
-- Method: POST
-- URL: `http://127.0.0.1:2048/api/new-chat`
-- Request body: None
-- Success return:
-
-```json
-{"success": true, "message": "New chat created successfully."}
-```
-
-- Possible errors:
-  - `503 Browser page is not available`: Browser page unavailable/not connected
-  - `500 Failed to create a new chat`: Click or confirmation process failed
-
-- Example:
-
-PowerShell
-
-```powershell
-Invoke-RestMethod -Method Post -Uri "http://127.0.0.1:2048/api/new-chat"
-```
-
-curl
-
-```bash
-curl -X POST http://127.0.0.1:2048/api/new-chat
-```
-
-### 2) Trigger Run Button (Click Run)
-
-- Method: POST
-- URL: `http://127.0.0.1:2048/api/click-run`
-- Request body (optional):
-
-```json
-{"delay_ms": 0}
-```
-
-- Description: `delay_ms` is the delay before clicking (milliseconds). If a confirmation overlay exists on the page, it will automatically click confirmation first then try to click Run; if the button is not ready/disabled, it will not click this time.
-- Success return:
-=======
 ```bash
 # 激活 Poetry 环境
 poetry shell
@@ -557,36 +377,117 @@
 ---
 
 ## 📚 详细文档
->>>>>>> b3a537bb
-
-```json
-{"success": true, "message": "Run clicked.", "delay_ms": 0}
-```
-
-<<<<<<< HEAD
-- Possible errors:
-  - `503 Browser page is not available`: Browser page unavailable/not connected
-  - `500 Failed to click Run`: Button not visible/not enabled or click failed
-=======
+
+#### 🚀 快速开始
+
 - **[快速开始指南](docs/quick-start-guide.md)** - 15分钟快速部署和测试 🎯
 - [安装指南](docs/installation-guide.md) - 详细的安装步骤和环境配置
 - [环境变量配置指南](docs/environment-configuration.md) - .env 文件配置管理 ⭐
 - [环境变量完整参考](docs/env-variables-reference.md) - 所有配置项的详细说明 📋
 - [认证设置指南](docs/authentication-setup.md) - 首次运行与认证文件设置
 - [日常运行指南](docs/daily-usage.md) - 日常使用和配置选项
->>>>>>> b3a537bb
-
-- Example:
-
-<<<<<<< HEAD
-PowerShell (500ms delay)
-=======
+
+#### 🔧 功能使用
+
 - [API 使用指南](docs/api-usage.md) - API 端点和客户端配置
 - **[OpenAI 兼容性说明](docs/openai-compatibility.md)** - 与 OpenAI API 的差异和限制 🔄
 - **[客户端集成示例](docs/client-examples.md)** - Python、JavaScript、cURL 等示例代码 💻
 - [Web UI 使用指南](docs/webui-guide.md) - Web 界面功能说明
 - [脚本注入指南](docs/script_injection_guide.md) - 油猴脚本动态挂载功能使用指南 (v3.0) 🆕
->>>>>>> b3a537bb
+
+#### ⚙️ Advanced Configuration
+
+- [Streaming Processing Modes Detailed](docs/streaming-modes.md) - Three-tier response acquisition mechanism detailed explanation 🆕
+- [Advanced Configuration Guide](docs/advanced-configuration.md) - Advanced features and configuration options
+- [Logging Control Guide](docs/logging-control.md) - Logging system configuration and debugging
+- [Troubleshooting Guide](docs/troubleshooting.md) - Common problem solutions
+
+#### 🌍 平台与部署
+
+- [平台差异说明](docs/platform-differences.md) - Windows/macOS/Linux 差异与注意事项
+- [Docker 部署指南 (docker/README-Docker.md)](docker/README-Docker.md) - 完整容器化部署流程
+- [Docker 快速指南 (docker/README.md)](docker/README.md) - 一键 Compose 启动
+
+#### 🛠️ 开发相关
+
+- [Project Architecture Guide](docs/architecture-guide.md) - Modular architecture design and component details 🆕
+- [Developer Guide](docs/development-guide.md) - Poetry, Pyright and development workflow
+- [Dependency Version Description](docs/dependency-versions.md) - Poetry dependency management and version control details
+
+## Client Configuration Example
+
+Using Open WebUI as an example:
+
+1. Open Open WebUI
+2. Go to "Settings" -> "Connections"
+3. In the "Models" section, click "Add Model"
+4. **Model Name**: Enter your desired name, e.g., `aistudio-gemini-py`
+5. **API Base URL**: Enter `http://127.0.0.1:2048/v1`
+6. **API Key**: Leave blank or enter any character
+7. Save settings and start chatting
+
+---
+
+## External Control Endpoints (New chat / Click Run / Click Stop / Scroll)
+
+These auxiliary endpoints allow triggering UI operations on the AI Studio page from external sources (create new session, click Run, click Stop). Only available when the browser and page have been successfully initialized.
+
+- Authentication: API Key middleware only protects endpoints starting with `/v1/`. The `/api/*` endpoints in this document do not require authentication by default. If protection is needed, add authentication in reverse proxy or custom middleware.
+- Prerequisites: Service is started, `Playwright` successfully connects to browser, page is not closed; generally need to configure `CAMOUFOX_WS_ENDPOINT` (unless using `direct_debug_no_browser` mode).
+
+### 1) Create New Session (New chat)
+
+- Method: POST
+- URL: `http://127.0.0.1:2048/api/new-chat`
+- Request body: None
+- Success return:
+
+```json
+{"success": true, "message": "New chat created successfully."}
+```
+
+- Possible errors:
+  - `503 Browser page is not available`: Browser page unavailable/not connected
+  - `500 Failed to create a new chat`: Click or confirmation process failed
+
+- Example:
+
+PowerShell
+
+```powershell
+Invoke-RestMethod -Method Post -Uri "http://127.0.0.1:2048/api/new-chat"
+```
+
+curl
+
+```bash
+curl -X POST http://127.0.0.1:2048/api/new-chat
+```
+
+### 2) Trigger Run Button (Click Run)
+
+- Method: POST
+- URL: `http://127.0.0.1:2048/api/click-run`
+- Request body (optional):
+
+```json
+{"delay_ms": 0}
+```
+
+- Description: `delay_ms` is the delay before clicking (milliseconds). If a confirmation overlay exists on the page, it will automatically click confirmation first then try to click Run; if the button is not ready/disabled, it will not click this time.
+- Success return:
+
+```json
+{"success": true, "message": "Run clicked.", "delay_ms": 0}
+```
+
+- Possible errors:
+  - `503 Browser page is not available`: Browser page unavailable/not connected
+  - `500 Failed to click Run`: Button not visible/not enabled or click failed
+
+- Example:
+
+PowerShell (500ms delay)
 
 ```powershell
 Invoke-RestMethod -Method Post -Uri "http://127.0.0.1:2048/api/click-run" -ContentType "application/json" -Body '{"delay_ms":500}'
@@ -594,21 +495,11 @@
 
 curl (500ms delay)
 
-<<<<<<< HEAD
 ```bash
 curl -X POST http://127.0.0.1:2048/api/click-run \
   -H "Content-Type: application/json" \
   -d '{"delay_ms":500}'
 ```
-=======
-#### 🌍 平台与部署
-
-- [平台差异说明](docs/platform-differences.md) - Windows/macOS/Linux 差异与注意事项
-- [Docker 部署指南 (docker/README-Docker.md)](docker/README-Docker.md) - 完整容器化部署流程
-- [Docker 快速指南 (docker/README.md)](docker/README.md) - 一键 Compose 启动
-
-#### 🛠️ 开发相关
->>>>>>> b3a537bb
 
 - Usage suggestion: If you want to "resend/re-execute" after page generation ends, set `delay_ms` to 300–1000ms to avoid instantaneous not-ready states.
 
@@ -765,9 +656,6 @@
 
 The main purpose of using Camoufox is to improve stealth when interacting with AI Studio web pages, reducing the possibility of being detected or restricted. But please note that no anti-fingerprinting technology is absolutely perfect.
 
-<<<<<<< HEAD
-## Important Notes
-=======
 ## 🔑 核心概念
 
 ### 运行时组件说明
@@ -858,25 +746,11 @@
 ```bash
 python gui_launcher.py
 ```
->>>>>>> b3a537bb
-
-### Three-Tier Response Acquisition Mechanism and Parameter Control
-
-<<<<<<< HEAD
-- **Response Acquisition Priority**: The project adopts a three-tier response acquisition mechanism to ensure high availability:
-
-  1. **Integrated Streaming Proxy Service**: Enabled by default, port 3120, provides best performance and stability
-  2. **External Helper Service**: Optional configuration, requires valid authentication file, as backup
-  3. **Playwright Page Interaction**: Final fallback, obtains responses through browser automation
-
-- **Parameter Control Mechanism**:
-
-  - **Streaming Proxy Mode**: Supports basic parameter passing, optimal performance
-  - **Helper Service Mode**: Parameter support depends on external service implementation
-  - **Playwright Mode**: Full support for all parameters (`temperature`, `max_output_tokens`, `top_p`, `stop`, `reasoning_effort`, etc.)
-
-- **Script Injection Enhancement**: v3.0 version uses Playwright native network interception, ensuring injected models are 100% consistent with native models
-=======
+
+## 重要说明
+
+### 三层响应获取机制与参数控制
+
 项目采用创新的三层响应获取机制，在性能和可靠性之间取得平衡：
 
 #### 响应获取优先级
@@ -923,19 +797,14 @@
 ```bash
 python launch_camoufox.py --helper http://helper.example.com:8080
 ```
->>>>>>> b3a537bb
-
-### Client History Management
-
-<<<<<<< HEAD
-**Client manages history, proxy doesn't support UI editing**: The client is responsible for maintaining complete chat history and sending it to the proxy. The proxy server itself does not support editing or forking historical messages in the AI Studio interface.
-=======
+
+### 客户端历史管理
+
 **重要**: 客户端负责维护完整的聊天记录并将其发送给代理。
 
 - ✅ **支持**: 客户端管理对话历史，每次请求发送完整上下文
 - ❌ **不支持**: 在 AI Studio UI 内编辑或分叉历史消息
 - 📝 **建议**: 使用支持对话管理的客户端（如 Open WebUI、ChatBox 等）
->>>>>>> b3a537bb
 
 ## Future Plans
 
