--- conflicted
+++ resolved
@@ -1,11 +1,6 @@
 """
-<<<<<<< HEAD
-Request processor module
-Contains core request handling logic
-=======
 请求处理器模块
 包含核心的请求处理逻辑
->>>>>>> b3a537bb
 """
 
 import asyncio
@@ -20,38 +15,23 @@
 from fastapi.responses import JSONResponse, StreamingResponse
 from playwright.async_api import Page as AsyncPage, Locator, Error as PlaywrightAsyncError, expect as expect_async
 
-<<<<<<< HEAD
-# --- Config imports ---
-=======
 # --- 配置模块导入 ---
->>>>>>> b3a537bb
 from config import (
     MODEL_NAME,
     SUBMIT_BUTTON_SELECTOR,
 )
 from config import ONLY_COLLECT_CURRENT_USER_ATTACHMENTS, UPLOAD_FILES_DIR
 
-<<<<<<< HEAD
-# --- models imports ---
-from models import ChatCompletionRequest, ClientDisconnectedError
-
-# --- browser_utils imports ---
-=======
 # --- models模块导入 ---
 from models import ChatCompletionRequest, ClientDisconnectedError
 
 # --- browser_utils模块导入 ---
->>>>>>> b3a537bb
 from browser_utils import (
     switch_ai_studio_model,
     save_error_snapshot
 )
 
-<<<<<<< HEAD
-# --- api_utils imports ---
-=======
 # --- api_utils模块导入 ---
->>>>>>> b3a537bb
 from .utils import (
     validate_chat_request,
     prepare_combined_prompt,
@@ -85,19 +65,10 @@
 
 
 async def _analyze_model_requirements(req_id: str, context: RequestContext, request: ChatCompletionRequest) -> RequestContext:
-    """Delegate to model_switching.analyze_model_requirements"""
+    """代理到 model_switching.analyze_model_requirements"""
     return await ms_analyze(req_id, context, request.model, MODEL_NAME)
 
 
-<<<<<<< HEAD
-# Directly use imported implementations
-
-# Directly use imported implementations
-
-
-async def _validate_page_status(req_id: str, context: RequestContext, check_client_disconnected: Callable) -> None:
-    """Validate page status"""
-=======
 # 直接使用导入的实现
 
 # 直接使用导入的实现
@@ -105,53 +76,36 @@
 
 async def _validate_page_status(req_id: str, context: RequestContext, check_client_disconnected: Callable) -> None:
     """验证页面状态"""
->>>>>>> b3a537bb
     page = context['page']
     is_page_ready = context['is_page_ready']
     
     if not page or page.is_closed() or not is_page_ready:
-<<<<<<< HEAD
-        raise HTTPException(status_code=503, detail=f"[{req_id}] AI Studio page is missing or not ready.", headers={"Retry-After": "30"})
-=======
         raise HTTPException(status_code=503, detail=f"[{req_id}] AI Studio 页面丢失或未就绪。", headers={"Retry-After": "30"})
->>>>>>> b3a537bb
     
     check_client_disconnected("Initial Page Check")
 
 
 async def _handle_model_switching(req_id: str, context: RequestContext, check_client_disconnected: Callable) -> RequestContext:
-    """Delegate to model_switching.handle_model_switching"""
+    """代理到 model_switching.handle_model_switching"""
     return await ms_switch(req_id, context)
 
 
 async def _handle_model_switch_failure(req_id: str, page: AsyncPage, model_id_to_use: str, model_before_switch: str, logger) -> None:
-<<<<<<< HEAD
-    """Handle model switch failure"""
-    import server
-    
-    logger.warning(f"[{req_id}] ❌ Failed to switch model to {model_id_to_use}.")
-    # Attempt to restore global state
-=======
     """处理模型切换失败的情况"""
     import server
     
     logger.warning(f"[{req_id}] ❌ 模型切换至 {model_id_to_use} 失败。")
     # 尝试恢复全局状态
->>>>>>> b3a537bb
     server.current_ai_studio_model_id = model_before_switch
     
     raise HTTPException(
         status_code=422,
-<<<<<<< HEAD
-        detail=f"[{req_id}] Could not switch to model '{model_id_to_use}'. Please ensure the model is available."
-=======
         detail=f"[{req_id}] 未能切换到模型 '{model_id_to_use}'。请确保模型可用。"
->>>>>>> b3a537bb
     )
 
 
 async def _handle_parameter_cache(req_id: str, context: RequestContext) -> None:
-    """Delegate to model_switching.handle_parameter_cache"""
+    """代理到 model_switching.handle_parameter_cache"""
     await ms_param_cache(req_id, context)
 
 
@@ -160,20 +114,16 @@
     request: ChatCompletionRequest,
     check_client_disconnected: Callable,
 ) -> Tuple[str, List[Optional[str]]]:
-    """Prepare and validate the request, returning (combined_prompt, image_paths)."""
+    """准备和验证请求，返回 (组合提示, 图片路径列表)。"""
     try:
         validate_chat_request(request.messages, req_id)
     except ValueError as e:
-<<<<<<< HEAD
-        raise bad_request(req_id, f"Invalid request: {e}")
-=======
         raise bad_request(req_id, f"无效请求: {e}")
->>>>>>> b3a537bb
     
     prepared_prompt, images_list = prepare_combined_prompt(request.messages, req_id, getattr(request, 'tools', None), getattr(request, 'tool_choice', None))
-    # Proactive tool execution based on tools/tool_choice (supports per-request MCP endpoint)
+    # 基于 tools/tool_choice 的主动函数执行（支持 per-request MCP 端点）
     try:
-        # Inject mcp_endpoint into utils.maybe_execute_tools registration logic
+        # 将 mcp_endpoint 注入 utils.maybe_execute_tools 的注册逻辑
         if hasattr(request, 'mcp_endpoint') and request.mcp_endpoint:
             from .tools_registry import register_runtime_tools
             register_runtime_tools(getattr(request, 'tools', None), request.mcp_endpoint)
@@ -181,17 +131,17 @@
     except Exception:
         tool_exec_results = None
     check_client_disconnected("After Prompt Prep")
-    # Inline tool results at the end of the prompt for web submission
+    # 将结果内联到提示末尾，供网页端一并提交
     if tool_exec_results:
         try:
             for res in tool_exec_results:
                 name = res.get('name')
                 args = res.get('arguments')
                 result_str = res.get('result')
-                prepared_prompt += f"\n---\nTool execution: {name}\nParameters:\n{args}\nResult:\n{result_str}\n"
+                prepared_prompt += f"\n---\n工具执行: {name}\n参数:\n{args}\n结果:\n{result_str}\n"
         except Exception:
             pass
-    # If configured to only collect current user attachments, filter here
+    # 若配置仅收集当前用户消息附件，则在此过滤附件
     try:
         if ONLY_COLLECT_CURRENT_USER_ATTACHMENTS:
             latest_user = None
@@ -204,9 +154,9 @@
                 from api_utils.utils import extract_data_url_to_local
                 from urllib.parse import urlparse, unquote
                 import os
-                # Collect data:/file:/absolute paths from that user message (existing)
+                # 收集该条 user 消息上的 data:/file:/绝对路径（存在的）
                 content = getattr(latest_user, 'content', None)
-                # Unified extraction from attachments field
+                # 统一从 messages 附件字段抽取
                 for key in ('attachments', 'images', 'files', 'media'):
                     arr = getattr(latest_user, key, None)
                     if not isinstance(arr, list):
@@ -246,21 +196,13 @@
     submit_button_locator: Locator,
     check_client_disconnected: Callable,
 ) -> Optional[Tuple[Event, Locator, Callable]]:
-<<<<<<< HEAD
-    """Handle response generation"""
-=======
     """处理响应生成"""
->>>>>>> b3a537bb
     from server import logger
     
     is_streaming = request.stream
     current_ai_studio_model_id = context.get('current_ai_studio_model_id')
     
-<<<<<<< HEAD
-    # Check if using auxiliary stream
-=======
     # 检查是否使用辅助流
->>>>>>> b3a537bb
     from config import get_environment_variable
     stream_port = get_environment_variable('STREAM_PORT')
     use_stream = stream_port != '0'
@@ -279,26 +221,22 @@
     submit_button_locator: Locator,
     check_client_disconnected: Callable,
 ) -> Optional[Tuple[Event, Locator, Callable]]:
-    """Auxiliary stream response path: convert STREAM_QUEUE data to OpenAI-compatible SSE/JSON.
-
-    - Streaming mode: return StreamingResponse, push deltas and final usage.
-    - Non-stream mode: aggregate final content and function calls, return JSONResponse.
+    """辅助流响应处理路径：负责将 STREAM_QUEUE 的数据转换为 OpenAI 兼容 SSE/JSON。
+
+    - 流式模式：返回 StreamingResponse，逐步推送 delta 与最终 usage。
+    - 非流式模式：聚合最终内容与函数调用，返回 JSONResponse。
     """
     from server import logger
     
     is_streaming = request.stream
     current_ai_studio_model_id = context.get('current_ai_studio_model_id')
     
-<<<<<<< HEAD
-    # Remove legacy random ID function; unify _random_id()
-=======
     # 兼容旧逻辑的随机ID函数移除，统一使用 _random_id()
->>>>>>> b3a537bb
 
     if is_streaming:
         try:
             completion_event = Event()
-            # Use generator as response body; let FastAPI push SSE
+            # 使用生成器作为响应体，交由 FastAPI 进行 SSE 推送
             stream_gen_func = gen_sse_from_aux_stream(
                 req_id,
                 request,
@@ -315,66 +253,37 @@
             return completion_event, submit_button_locator, check_client_disconnected
 
         except Exception as e:
-<<<<<<< HEAD
-            logger.error(f"[{req_id}] Error while reading stream data from queue: {e}", exc_info=True)
-=======
             logger.error(f"[{req_id}] 从队列获取流式数据时出错: {e}", exc_info=True)
->>>>>>> b3a537bb
             if completion_event and not completion_event.is_set():
                 completion_event.set()
             raise
 
-<<<<<<< HEAD
-    else:  # Non-stream
-=======
     else:  # 非流式
->>>>>>> b3a537bb
         content = None
         reasoning_content = None
         functions = None
         final_data_from_aux_stream = None
 
-<<<<<<< HEAD
-        # Non-stream: consume final result from auxiliary queue and build JSON response
-        async for raw_data in use_stream_response(req_id):
-            check_client_disconnected(f"Non-stream auxiliary stream - in loop ({req_id}): ")
-            
-            # Ensure data is dict type
-=======
         # 非流式：消费辅助队列的最终结果并组装 JSON 响应
         async for raw_data in use_stream_response(req_id):
             check_client_disconnected(f"非流式辅助流 - 循环中 ({req_id}): ")
             
             # 确保 data 是字典类型
->>>>>>> b3a537bb
             if isinstance(raw_data, str):
                 try:
                     data = json.loads(raw_data)
                 except json.JSONDecodeError:
-<<<<<<< HEAD
-                    logger.warning(f"[{req_id}] Failed to parse non-stream JSON data: {raw_data}")
-=======
                     logger.warning(f"[{req_id}] 无法解析非流式数据JSON: {raw_data}")
->>>>>>> b3a537bb
                     continue
             elif isinstance(raw_data, dict):
                 data = raw_data
             else:
-<<<<<<< HEAD
-                logger.warning(f"[{req_id}] Non-stream unknown data type: {type(raw_data)}")
-                continue
-            
-            # Ensure data is dict
-            if not isinstance(data, dict):
-                logger.warning(f"[{req_id}] Non-stream data is not a dict: {data}")
-=======
                 logger.warning(f"[{req_id}] 非流式未知数据类型: {type(raw_data)}")
                 continue
             
             # 确保数据是字典类型
             if not isinstance(data, dict):
                 logger.warning(f"[{req_id}] 非流式数据不是字典类型: {data}")
->>>>>>> b3a537bb
                 continue
                 
             final_data_from_aux_stream = data
@@ -385,21 +294,12 @@
                 break
         
         if final_data_from_aux_stream and final_data_from_aux_stream.get("reason") == "internal_timeout":
-<<<<<<< HEAD
-            logger.error(f"[{req_id}] Non-stream request via auxiliary stream failed: internal timeout")
-            raise HTTPException(status_code=502, detail=f"[{req_id}] Auxiliary stream processing error (internal timeout)")
-
-        if final_data_from_aux_stream and final_data_from_aux_stream.get("done") is True and content is None:
-             logger.error(f"[{req_id}] Non-stream request via auxiliary stream completed but no content provided")
-             raise HTTPException(status_code=502, detail=f"[{req_id}] Auxiliary stream completed but no content provided")
-=======
             logger.error(f"[{req_id}] 非流式请求通过辅助流失败: 内部超时")
             raise HTTPException(status_code=502, detail=f"[{req_id}] 辅助流处理错误 (内部超时)")
 
         if final_data_from_aux_stream and final_data_from_aux_stream.get("done") is True and content is None:
              logger.error(f"[{req_id}] 非流式请求通过辅助流完成但未提供内容")
              raise HTTPException(status_code=502, detail=f"[{req_id}] 辅助流完成但未提供内容")
->>>>>>> b3a537bb
 
         model_name_for_json = current_ai_studio_model_id or MODEL_NAME
         message_payload = {"role": "assistant", "content": content}
@@ -449,11 +349,7 @@
 async def _handle_playwright_response(req_id: str, request: ChatCompletionRequest, page: AsyncPage, 
                                     context: dict, result_future: Future, submit_button_locator: Locator, 
                                     check_client_disconnected: Callable) -> Optional[Tuple[Event, Locator, Callable]]:
-<<<<<<< HEAD
-    """Handle response using Playwright"""
-=======
     """使用Playwright处理响应"""
->>>>>>> b3a537bb
     from server import logger
     
     is_streaming = request.stream
@@ -479,27 +375,19 @@
         
         return completion_event, submit_button_locator, check_client_disconnected
     else:
-<<<<<<< HEAD
-        # Use PageController to get response
-        page_controller = PageController(page, logger, req_id)
-        final_content = await page_controller.get_response(check_client_disconnected)
-        
-        # Calculate token usage stats
-=======
         # 使用PageController获取响应
         page_controller = PageController(page, logger, req_id)
         final_content = await page_controller.get_response(check_client_disconnected)
         
         # 计算token使用统计
->>>>>>> b3a537bb
         usage_stats = calculate_usage_stats(
             [msg.model_dump() for msg in request.messages],
             final_content,
-            ""  # Playwright mode has no reasoning content
+            ""  # Playwright模式没有reasoning content
         )
-        logger.info(f"[{req_id}] Playwright non-stream token usage stats: {usage_stats}")
-
-        # Build OpenAI-compatible response using constructor
+        logger.info(f"[{req_id}] Playwright非流式计算的token使用统计: {usage_stats}")
+
+        # 统一使用构造器生成 OpenAI 兼容响应
         model_name_for_json = current_ai_studio_model_id or MODEL_NAME
         message_payload = {"role": "assistant", "content": final_content}
         finish_reason_val = "stop"
@@ -523,7 +411,7 @@
 async def _cleanup_request_resources(req_id: str, disconnect_check_task: Optional[asyncio.Task], 
                                    completion_event: Optional[Event], result_future: Future, 
                                    is_streaming: bool) -> None:
-    """Cleanup request resources"""
+    """清理请求资源"""
     from server import logger
     from config import UPLOAD_FILES_DIR
     import os, shutil
@@ -535,36 +423,21 @@
         except asyncio.CancelledError: 
             pass
         except Exception as task_clean_err: 
-<<<<<<< HEAD
-            logger.error(f"[{req_id}] Error cleaning disconnect monitor task: {task_clean_err}")
-    
-    logger.info(f"[{req_id}] Processing completed.")
-
-    # Cleanup this request's upload subdirectory to avoid disk accumulation
-=======
             logger.error(f"[{req_id}] 清理任务时出错: {task_clean_err}")
     
     logger.info(f"[{req_id}] 处理完成。")
 
     # 清理本次请求的上传子目录，避免磁盘累积
->>>>>>> b3a537bb
     try:
         req_dir = os.path.join(UPLOAD_FILES_DIR, req_id)
         if os.path.isdir(req_dir):
             shutil.rmtree(req_dir, ignore_errors=True)
-            logger.info(f"[{req_id}] Cleaned request upload directory: {req_dir}")
+            logger.info(f"[{req_id}] 已清理请求上传目录: {req_dir}")
     except Exception as clean_err:
-<<<<<<< HEAD
-        logger.warning(f"[{req_id}] Failed to clean upload directory: {clean_err}")
-    
-    if is_streaming and completion_event and not completion_event.is_set() and (result_future.done() and result_future.exception() is not None):
-         logger.warning(f"[{req_id}] Streaming request encountered error; ensuring completion event is set.")
-=======
         logger.warning(f"[{req_id}] 清理上传目录失败: {clean_err}")
     
     if is_streaming and completion_event and not completion_event.is_set() and (result_future.done() and result_future.exception() is not None):
          logger.warning(f"[{req_id}] 流式请求异常，确保完成事件已设置。")
->>>>>>> b3a537bb
          completion_event.set()
 
 
@@ -574,19 +447,6 @@
     http_request: Request,
     result_future: Future
 ) -> Optional[Tuple[Event, Locator, Callable[[str], bool]]]:
-<<<<<<< HEAD
-    """Core request processing function - refactored"""
-
-    # Optimization: proactively check client connection before any processing
-    is_connected = await _test_client_connection(req_id, http_request)
-    if not is_connected:
-        from server import logger
-        logger.info(f"[{req_id}] ✅ Detected client disconnected before core processing; exiting early to save resources")
-        if not result_future.done():
-            result_future.set_exception(HTTPException(status_code=499, detail=f"[{req_id}] Client disconnected before processing started"))
-        return None
-
-=======
     """核心请求处理函数 - 重构版本"""
 
     # 优化：在开始任何处理前主动检测客户端连接状态
@@ -611,7 +471,6 @@
         except Exception as clear_err:
             logger.warning(f"[{req_id}] ⚠️ 清空流式队列时出错: {clear_err}")
 
->>>>>>> b3a537bb
     context = await _initialize_request_context(req_id, request)
     context = await _analyze_model_requirements(req_id, context, request)
     
@@ -632,7 +491,7 @@
         await _handle_parameter_cache(req_id, context)
         
         prepared_prompt,image_list = await _prepare_and_validate_request(req_id, request, check_client_disconnected)
-        # Additional merge of top-level and message-level attachments/files handled below; ensure paths exist
+        # 额外合并顶层与消息级 attachments/files（兼容历史记录）已在下方处理；此处确保路径存在
         try:
             import os
             valid_images = []
@@ -641,17 +500,17 @@
                     valid_images.append(p)
             if len(valid_images) != len(image_list):
                 from server import logger
-                logger.warning(f"[{req_id}] Filtered out nonexistent attachment paths: {set(image_list) - set(valid_images)}")
+                logger.warning(f"[{req_id}] 过滤掉不存在的附件路径: {set(image_list) - set(valid_images)}")
             image_list = valid_images
         except Exception:
             pass
-        # Compatibility: merge top-level and message-level attachments into upload list (only data:/file:/absolute paths)
-        # Attachment source policy: only accept explicit data:/file:/absolute paths (existing) provided by this request
+        # 兼容: 顶层与消息级附件字段合并到上传列表（仅 data:/file:/绝对路径）
+        # 附件来源策略：仅接受当前请求显式提供的 data:/file:/绝对路径（存在的）
         try:
             from api_utils.utils import extract_data_url_to_local
             from urllib.parse import urlparse, unquote
             import os
-            # Top-level attachments
+            # 顶层 attachments
             top_level_atts = getattr(request, 'attachments', None)
             if isinstance(top_level_atts, list) and len(top_level_atts) > 0:
                 for it in top_level_atts:
@@ -674,7 +533,7 @@
                             image_list.append(lp)
                     elif os.path.isabs(url_value) and os.path.exists(url_value):
                         image_list.append(url_value)
-            # Message-level attachments/images/files/media (collect all, but keep only valid local/data)
+            # 消息级 attachments/images/files/media（全量收集，但仅保留有效本地/data）
             for msg in (request.messages or []):
                 for key in ('attachments', 'images', 'files', 'media'):
                     arr = getattr(msg, key, None)
@@ -703,19 +562,11 @@
         except Exception:
             pass
 
-<<<<<<< HEAD
-        # Use PageController to handle page interactions
-        # Note: chat history clearing moved to after queue processing lock release
-
-        await page_controller.adjust_parameters(
-            request.model_dump(exclude_none=True), # Use exclude_none=True to avoid None values
-=======
         # 使用PageController处理页面交互
         # 注意：聊天历史清空已移至队列处理锁释放后执行
 
         await page_controller.adjust_parameters(
             request.model_dump(exclude_none=True), # 使用 exclude_none=True 避免传递None值
->>>>>>> b3a537bb
             context['page_params_cache'],
             context['params_cache_lock'],
             context['model_id_to_use'],
@@ -723,21 +574,12 @@
             check_client_disconnected
         )
 
-<<<<<<< HEAD
-        # Optimization: final check before submitting prompt to avoid unnecessary backend work
-        check_client_disconnected("Final check before submitting prompt")
-
-        await page_controller.submit_prompt(prepared_prompt,image_list, check_client_disconnected)
-        
-        # Response handling still here since it determines streaming vs non-stream and sets future
-=======
         # 优化：在提交提示前再次检查客户端连接，避免不必要的后台请求
         check_client_disconnected("提交提示前最终检查")
 
         await page_controller.submit_prompt(prepared_prompt,image_list, check_client_disconnected)
         
         # 响应处理仍然需要在这里，因为它决定了是流式还是非流式，并设置future
->>>>>>> b3a537bb
         response_result = await _handle_response_processing(
             req_id, request, page, context, result_future, submit_button_locator, check_client_disconnected
         )
@@ -748,24 +590,20 @@
         return completion_event, submit_button_locator, check_client_disconnected
         
     except ClientDisconnectedError as disco_err:
-        context['logger'].info(f"[{req_id}] Caught client disconnect signal: {disco_err}")
+        context['logger'].info(f"[{req_id}] 捕获到客户端断开连接信号: {disco_err}")
         if not result_future.done():
              result_future.set_exception(client_disconnected(req_id, "Client disconnected during processing."))
     except HTTPException as http_err:
-<<<<<<< HEAD
-        context['logger'].warning(f"[{req_id}] Caught HTTP exception: {http_err.status_code} - {http_err.detail}")
-=======
         context['logger'].warning(f"[{req_id}] 捕获到 HTTP 异常: {http_err.status_code} - {http_err.detail}")
->>>>>>> b3a537bb
         if not result_future.done():
             result_future.set_exception(http_err)
     except PlaywrightAsyncError as pw_err:
-        context['logger'].error(f"[{req_id}] Caught Playwright error: {pw_err}")
+        context['logger'].error(f"[{req_id}] 捕获到 Playwright 错误: {pw_err}")
         await save_error_snapshot(f"process_playwright_error_{req_id}")
         if not result_future.done():
             result_future.set_exception(upstream_error(req_id, f"Playwright interaction failed: {pw_err}"))
     except Exception as e:
-        context['logger'].exception(f"[{req_id}] Caught unexpected error")
+        context['logger'].exception(f"[{req_id}] 捕获到意外错误")
         await save_error_snapshot(f"process_unexpected_error_{req_id}")
         if not result_future.done():
             result_future.set_exception(server_error(req_id, f"Unexpected server error: {e}"))
