--- conflicted
+++ resolved
@@ -8,10 +8,10 @@
     import queue
 
     if STREAM_QUEUE is None:
-        logger.warning(f"[{req_id}] STREAM_QUEUE is None; cannot use stream response")
+        logger.warning(f"[{req_id}] STREAM_QUEUE is None, 无法使用流响应")
         return
 
-    logger.info(f"[{req_id}] Start using stream response")
+    logger.info(f"[{req_id}] 开始使用流响应")
 
     empty_count = 0
     max_empty_retries = 300
@@ -25,28 +25,17 @@
             try:
                 data = STREAM_QUEUE.get_nowait()
                 if data is None:
-<<<<<<< HEAD
-                    logger.info(f"[{req_id}] Received stream end marker")
-                    break
-                empty_count = 0
-                data_received = True
-                logger.debug(f"[{req_id}] Received stream data: {type(data)} - {str(data)[:200]}...")
-=======
                     logger.info(f"[{req_id}] 接收到流结束标志 (None)")
                     break
                 empty_count = 0
                 data_received = True
                 received_items_count += 1
                 logger.debug(f"[{req_id}] 接收到流数据[#{received_items_count}]: {type(data)} - {str(data)[:200]}...")
->>>>>>> b3a537bb
 
                 if isinstance(data, str):
                     try:
                         parsed_data = json.loads(data)
                         if parsed_data.get("done") is True:
-<<<<<<< HEAD
-                            logger.info(f"[{req_id}] Received completion flag (JSON)")
-=======
                             body = parsed_data.get("body", "")
                             reason = parsed_data.get("reason", "")
                             if body or reason:
@@ -56,7 +45,6 @@
                                 logger.warning(f"[{req_id}] ⚠️ 收到done=True但没有任何内容，且这是第一个接收的项目！可能是队列残留的旧数据，尝试忽略并继续等待...")
                                 stale_done_ignored = True
                                 continue
->>>>>>> b3a537bb
                             yield parsed_data
                             break
                         else:
@@ -67,19 +55,6 @@
                             stale_done_ignored = False
                             yield parsed_data
                     except json.JSONDecodeError:
-<<<<<<< HEAD
-                        logger.debug(f"[{req_id}] Returning non-JSON string data")
-                        yield data
-                else:
-                    yield data
-                    if isinstance(data, dict) and data.get("done") is True:
-                        logger.info(f"[{req_id}] Received completion flag (dict)")
-                        break
-            except (queue.Empty, asyncio.QueueEmpty):
-                empty_count += 1
-                if empty_count % 50 == 0:
-                    logger.info(f"[{req_id}] Waiting for stream data... ({empty_count}/{max_empty_retries})")
-=======
                         logger.debug(f"[{req_id}] 返回非JSON字符串数据")
                         has_content = True
                         stale_done_ignored = False
@@ -104,28 +79,23 @@
                 empty_count += 1
                 if empty_count % 50 == 0:
                     logger.info(f"[{req_id}] 等待流数据... ({empty_count}/{max_empty_retries}, 已收到:{received_items_count}项)")
->>>>>>> b3a537bb
                 if empty_count >= max_empty_retries:
                     if not data_received:
-                        logger.error(f"[{req_id}] Stream queue empty limit reached without any data; auxiliary stream may not have started or crashed")
+                        logger.error(f"[{req_id}] 流响应队列空读取次数达到上限且未收到任何数据，可能是辅助流未启动或出错")
                     else:
-                        logger.warning(f"[{req_id}] Stream queue empty read limit reached ({max_empty_retries}); ending read")
+                        logger.warning(f"[{req_id}] 流响应队列空读取次数达到上限 ({max_empty_retries})，结束读取")
                     yield {"done": True, "reason": "internal_timeout", "body": "", "function": []}
                     return
                 await asyncio.sleep(0.1)
                 continue
     except Exception as e:
-        logger.error(f"[{req_id}] Error while using stream response: {e}")
+        logger.error(f"[{req_id}] 使用流响应时出错: {e}")
         raise
     finally:
-<<<<<<< HEAD
-        logger.info(f"[{req_id}] Stream response finished. Data received: {data_received}")
-=======
         logger.info(
             f"[{req_id}] 流响应使用完成，数据接收状态: {data_received}, 有内容: {has_content}, 收到项目数: {received_items_count}, "
             f"曾忽略空done: {stale_done_ignored}"
         )
->>>>>>> b3a537bb
 
 
 async def clear_stream_queue():
@@ -133,7 +103,7 @@
     import queue
 
     if STREAM_QUEUE is None:
-        logger.info("Stream queue not initialized or disabled; skip clearing.")
+        logger.info("流队列未初始化或已被禁用，跳过清空操作。")
         return
 
     cleared_count = 0
@@ -144,14 +114,6 @@
             if cleared_count <= 3:
                 logger.debug(f"清空流式队列项 #{cleared_count}: {type(data_chunk)} - {str(data_chunk)[:100]}...")
         except queue.Empty:
-<<<<<<< HEAD
-            logger.info("Stream queue cleared (caught queue.Empty).")
-            break
-        except Exception as e:
-            logger.error(f"Unexpected error while clearing stream queue: {e}", exc_info=True)
-            break
-    logger.info("Stream queue buffer clearing completed.")
-=======
             logger.info(f"流式队列已清空 (捕获到 queue.Empty)。清空项数: {cleared_count}")
             break
         except Exception as e:
@@ -162,4 +124,3 @@
         logger.warning(f"⚠️ 流式队列缓存清空完毕，共清理了 {cleared_count} 个残留项目！")
     else:
         logger.info("流式队列缓存清空完毕（队列为空）。")
->>>>>>> b3a537bb
